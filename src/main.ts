import * as vscode from 'vscode'
import * as path from 'path'
import * as fs from 'fs'

import {Commander} from './commander'
import {LaTeXCommander} from './components/commander'
import {Logger} from './components/logger'
import {BuildInfo} from './components/buildinfo'
import {Manager} from './components/manager'
import {Builder} from './components/builder'
import {Viewer} from './components/viewer'
import {Server} from './components/server'
import {Locator} from './components/locator'
import {Parser} from './components/parser'
import {Linter} from './components/linter'
import {Cleaner} from './components/cleaner'
import {Counter} from './components/counter'
import {TeXMagician} from './components/texmagician'
import {EnvPair} from './components/envpair'

import {Completer} from './providers/completion'
import {CodeActions} from './providers/codeactions'
import {HoverProvider} from './providers/hover'
import {DocSymbolProvider} from './providers/docsymbol'
import {ProjectSymbolProvider} from './providers/projectsymbol'
import {SectionNodeProvider, StructureTreeView} from './providers/structure'
import {DefinitionProvider} from './providers/definition'
import {LatexFormatterProvider} from './providers/latexformatter'
import {FoldingProvider} from './providers/folding'
import { Paster } from './components/paster';
<<<<<<< HEAD
import { SnippetPanel } from './components/snippetpanel';
=======
import { TikzCodeLense } from './providers/tikzcodelense'
import { TikzPictureView } from './components/tikzpictureview'
>>>>>>> 50454d36

function renameValue(config: string, oldValue: string, newValue: string) {
    const configuration = vscode.workspace.getConfiguration('latex-workshop')
    if (!configuration.has(config)) {
        return
    }
    const originalSetting = configuration.inspect(config)
    if (originalSetting && originalSetting.globalValue === oldValue) {
        configuration.update(config, newValue, true)
    }
    if (originalSetting && originalSetting.workspaceValue === oldValue) {
        configuration.update(config, newValue, false)
    }
}

function renameConfig(originalConfig: string, newConfig: string) {
    const configuration = vscode.workspace.getConfiguration('latex-workshop')
    if (!configuration.has(originalConfig)) {
        return
    }
    const originalSetting = configuration.inspect(originalConfig)
    if (originalSetting && originalSetting.globalValue !== undefined) {
        configuration.update(newConfig, originalSetting.globalValue, true)
        configuration.update(originalConfig, undefined, true)
    }
    if (originalSetting && originalSetting.workspaceValue !== undefined) {
        configuration.update(newConfig, originalSetting.workspaceValue, false)
        configuration.update(originalConfig, undefined, false)
    }
}

function combineConfig(extension: Extension, originalConfig1: string, originalConfig2: string, newConfig: string, truthTable: {[key: string]: any}) {
    const configuration = vscode.workspace.getConfiguration('latex-workshop')
    if (!configuration.has(originalConfig1) && !configuration.has(originalConfig2)) {
        return
    }
    const config1 = configuration.get(originalConfig1, false)
    const config2 = configuration.get(originalConfig2, false)
    if (config1 === undefined || config2 === undefined) {
        return
    }
    const key = config1.toString() + config2.toString()
    configuration.update(newConfig, truthTable[key], true)

    const msg = `"latex-workshop.${originalConfig1}" and "latex-workshop.${originalConfig2}" have been replaced by "latex-workshop.${newConfig}", which is set to "${truthTable[key]}". Please manually remove the deprecated configs from your settings.`
    const markdownMsg = `\`latex-workshop.${originalConfig1}\` and \`latex-workshop.${originalConfig2}\` have been replaced by \`latex-workshop.${newConfig}\`, which is set to \`${truthTable[key]}\`.  Please manually remove the deprecated configs from your \`settings.json\``

    extension.logger.addLogMessage(msg)
    extension.logger.displayStatus('check', 'statusBar.foreground', markdownMsg, 'warning')

    configuration.update(originalConfig1, undefined, true)
    configuration.update(originalConfig1, undefined, false)
    configuration.update(originalConfig2, undefined, true)
    configuration.update(originalConfig2, undefined, false)
}

function obsoleteConfigCheck(extension: Extension) {
    renameConfig('maxPrintLine.option.enabled', 'latex.option.maxPrintLine.enabled')
    renameConfig('chktex.interval', 'chktex.delay')
    renameConfig('latex.outputDir', 'latex.outDir')
    renameConfig('view.autoActivateLatex.enabled', 'view.autoFocus.enabled')
    renameConfig('hoverPreview.enabled', 'hover.preview.enabled')
    renameConfig('hoverReference.enabled', 'hover.ref.enabled')
    renameConfig('hoverCitation.enabled', 'hover.citation.enabled')
    renameConfig('hoverCommandDoc.enabled', 'hover.command.enabled')
    renameConfig('hoverPreview.scale', 'hover.preview.scale')
    renameConfig('hoverPreview.cursor.enabled', 'hover.preview.cursor.enabled')
    renameConfig('hoverPreview.cursor.symbol', 'hover.preview.cursor.symbol')
    renameConfig('hoverPreview.cursor.color', 'hover.preview.cursor.color')
    renameConfig('hoverPreview.ref.enabled', 'hover.preview.ref.enabled')
    combineConfig(extension, 'latex.clean.enabled', 'latex.clean.onFailBuild.enabled', 'latex.autoClean.run', {
        'falsefalse': 'never',
        'falsetrue': 'onFailed',
        'truefalse': 'onBuilt',
        'truetrue': 'onBuilt'
    })
    combineConfig(extension, 'latex.autoBuild.onSave.enabled', 'latex.autoBuild.onTexChange.enabled', 'latex.autoBuild.run', {
        'falsefalse': 'never',
        'falsetrue': 'onFileChange',
        'truefalse': 'onFileChange',
        'truetrue': 'onFileChange'
    })
    renameValue('latex.autoBuild.run', 'onSave', 'onFileChange')
}

function checkDeprecatedFeatures(extension: Extension) {
    const configuration = vscode.workspace.getConfiguration('latex-workshop')
    if (configuration.get('latex.additionalBib') && (configuration.get('latex.additionalBib') as string[]).length > 0) {
        const msg = '"latex-workshop.latex.additionalBib" has been deprecated in favor of "latex-workshop.latex.bibDirs". See https://github.com/James-Yu/LaTeX-Workshop/wiki/Intellisense#Citations.'
        const markdownMsg = '`latex-workshop.latex.additionalBibs` has been deprecated in favor of  `latex-workshop.latex.bibDirs`. See the [wiki](https://github.com/James-Yu/LaTeX-Workshop/wiki/Intellisense#Citations.)'

        extension.logger.addLogMessage(msg)
        extension.logger.displayStatus('check', 'statusBar.foreground', markdownMsg, 'warning')
    }

    if (configuration.get('intellisense.surroundCommand.enabled')) {
        const msg = 'Using "\\" to surround selected text with a LaTeX command is deprecated, use ctrl+l,ctrl+w instead. See https://github.com/James-Yu/LaTeX-Workshop/wiki/Snippets#with-a-command.'
        const markdownMsg = 'Using `\\` to surround selected text with a LaTeX command is deprecated, use `ctrl+l`,`ctrl+w` instead. See the [wiki](https://github.com/James-Yu/LaTeX-Workshop/wiki/Snippets#with-a-command).'

        extension.logger.addLogMessage(msg)
        extension.logger.displayStatus('check', 'statusBar.foreground', markdownMsg, 'warning')
    }
}

function conflictExtensionCheck() {
    function check(extensionID: string, name: string, suggestion: string) {
        if (vscode.extensions.getExtension(extensionID) !== undefined) {
            vscode.window.showWarningMessage(`LaTeX Workshop is incompatible with extension "${name}". ${suggestion}`)
        }
    }
    check('tomoki1207.pdf', 'vscode-pdf', 'Please consider disabling either extension.')
}

function newVersionMessage(extensionPath: string, extension: Extension) {
    fs.readFile(`${extensionPath}${path.sep}package.json`, (err, data) => {
        if (err) {
            extension.logger.addLogMessage(`Cannot read package information.`)
            return
        }
        extension.packageInfo = JSON.parse(data.toString())
        extension.logger.addLogMessage(`LaTeX Workshop version: ${extension.packageInfo.version}`)
        if (fs.existsSync(`${extensionPath}${path.sep}VERSION`) &&
            fs.readFileSync(`${extensionPath}${path.sep}VERSION`).toString() === extension.packageInfo.version) {
            return
        }
        fs.writeFileSync(`${extensionPath}${path.sep}VERSION`, extension.packageInfo.version)
        const configuration = vscode.workspace.getConfiguration('latex-workshop')
        if (!(configuration.get('message.update.show') as boolean)) {
            return
        }
        vscode.window.showInformationMessage(`LaTeX Workshop updated to version ${extension.packageInfo.version}.`,
            'Change log', 'Star the project', 'Disable this message')
        .then(option => {
            switch (option) {
                case 'Change log':
                    vscode.commands.executeCommand('vscode.open', vscode.Uri.parse(
                        'https://github.com/James-Yu/LaTeX-Workshop/blob/master/CHANGELOG.md'))
                    break
                case 'Star the project':
                    vscode.commands.executeCommand('vscode.open', vscode.Uri.parse(
                        'https://github.com/James-Yu/LaTeX-Workshop'))
                    break
                case 'Disable this message':
                    configuration.update('message.update.show', false, true)
                    break
                default:
                    break
            }
        })
    })
}

export async function activate(context: vscode.ExtensionContext) {
    const extension = new Extension()
    global['latex'] = extension
    vscode.commands.executeCommand('setContext', 'latex-workshop:enabled', true)

    // let configuration = vscode.workspace.getConfiguration('latex-workshop')
    // if (configuration.get('bind.altKeymap.enabled')) {
    //     vscode.commands.executeCommand('setContext', 'latex-workshop:altkeymap', true)
    // } else {
    //     vscode.commands.executeCommand('setContext', 'latex-workshop:altkeymap', false)
    // }

    vscode.commands.registerCommand('latex-workshop.saveWithoutBuilding', () => extension.commander.saveWithoutBuilding())
    vscode.commands.registerCommand('latex-workshop.build', () => extension.commander.build())
    vscode.commands.registerCommand('latex-workshop.recipes', (recipe) => extension.commander.recipes(recipe))
    vscode.commands.registerCommand('latex-workshop.view', (mode) => extension.commander.view(mode))
    vscode.commands.registerCommand('latex-workshop.refresh-viewer', () => extension.commander.refresh())
    vscode.commands.registerCommand('latex-workshop.tab', () => extension.commander.view('tab'))
    vscode.commands.registerCommand('latex-workshop.kill', () => extension.commander.kill())
    vscode.commands.registerCommand('latex-workshop.synctex', () => extension.commander.synctex())
    vscode.commands.registerCommand('latex-workshop.texdoc', (pkg) => extension.commander.texdoc(pkg))
    vscode.commands.registerCommand('latex-workshop.synctexto', (line, filePath) => extension.commander.synctexonref(line, filePath))
    vscode.commands.registerCommand('latex-workshop.clean', () => extension.commander.clean())
    vscode.commands.registerCommand('latex-workshop.actions', () => extension.commander.actions())
    vscode.commands.registerCommand('latex-workshop.citation', () => extension.commander.citation())
    vscode.commands.registerCommand('latex-workshop.addtexroot', () => extension.commander.addTexRoot())
    vscode.commands.registerCommand('latex-workshop.wordcount', () => extension.commander.wordcount())
    vscode.commands.registerCommand('latex-workshop.log', (compiler) => extension.commander.log(compiler))
    vscode.commands.registerCommand('latex-workshop.code-action', (d, r, c, m) => extension.codeActions.runCodeAction(d, r, c, m))
    vscode.commands.registerCommand('latex-workshop.goto-section', (filePath, lineNumber) => extension.commander.gotoSection(filePath, lineNumber))
    vscode.commands.registerCommand('latex-workshop.navigate-envpair', () => extension.commander.navigateToEnvPair())
    vscode.commands.registerCommand('latex-workshop.select-envname', () => extension.commander.selectEnvName())
    vscode.commands.registerCommand('latex-workshop.multicursor-envname', () => extension.commander.multiCursorEnvName())
    vscode.commands.registerCommand('latex-workshop.toggle-equation-envname', () => extension.commander.toggleEquationEnv())
    vscode.commands.registerCommand('latex-workshop.close-env', () => extension.commander.closeEnv())
    vscode.commands.registerCommand('latex-workshop.wrap-env', () => extension.commander.insertSnippet('wrapEnv'))
    vscode.commands.registerCommand('latex-workshop.onEnterKey', () => extension.commander.onEnterKey())
    vscode.commands.registerCommand('latex-workshop.onAltEnterKey', () => extension.commander.onEnterKey('alt'))
    vscode.commands.registerCommand('latex-workshop.revealOutputDir', () => extension.commander.revealOutputDir())
    vscode.commands.registerCommand('latex-workshop-dev.parselog', () => extension.commander.devParseLog())

    vscode.commands.registerCommand('latex-workshop.shortcut.item', () => extension.commander.insertSnippet('item'))
    vscode.commands.registerCommand('latex-workshop.shortcut.emph', () => extension.commander.toggleSelectedKeyword('emph'))
    vscode.commands.registerCommand('latex-workshop.shortcut.textbf', () => extension.commander.toggleSelectedKeyword('textbf'))
    vscode.commands.registerCommand('latex-workshop.shortcut.textit', () => extension.commander.toggleSelectedKeyword('textit'))
    vscode.commands.registerCommand('latex-workshop.shortcut.underline', () => extension.commander.toggleSelectedKeyword('underline'))
    vscode.commands.registerCommand('latex-workshop.shortcut.textrm', () => extension.commander.toggleSelectedKeyword('textrm'))
    vscode.commands.registerCommand('latex-workshop.shortcut.texttt', () => extension.commander.toggleSelectedKeyword('texttt'))
    vscode.commands.registerCommand('latex-workshop.shortcut.textsl', () => extension.commander.toggleSelectedKeyword('textsl'))
    vscode.commands.registerCommand('latex-workshop.shortcut.textsc', () => extension.commander.toggleSelectedKeyword('textsc'))
    vscode.commands.registerCommand('latex-workshop.shortcut.textnormal', () => extension.commander.toggleSelectedKeyword('textnormal'))
    vscode.commands.registerCommand('latex-workshop.shortcut.textsuperscript', () => extension.commander.toggleSelectedKeyword('textsuperscript'))
    vscode.commands.registerCommand('latex-workshop.shortcut.textsubscript', () => extension.commander.toggleSelectedKeyword('textsubscript'))
    vscode.commands.registerCommand('latex-workshop.shortcut.mathbf', () => extension.commander.toggleSelectedKeyword('mathbf'))
    vscode.commands.registerCommand('latex-workshop.shortcut.mathit', () => extension.commander.toggleSelectedKeyword('mathit'))
    vscode.commands.registerCommand('latex-workshop.shortcut.mathrm', () => extension.commander.toggleSelectedKeyword('mathrm'))
    vscode.commands.registerCommand('latex-workshop.shortcut.mathtt', () => extension.commander.toggleSelectedKeyword('mathtt'))
    vscode.commands.registerCommand('latex-workshop.shortcut.mathsf', () => extension.commander.toggleSelectedKeyword('mathsf'))
    vscode.commands.registerCommand('latex-workshop.shortcut.mathbb', () => extension.commander.toggleSelectedKeyword('mathbb'))
    vscode.commands.registerCommand('latex-workshop.shortcut.mathcal', () => extension.commander.toggleSelectedKeyword('mathcal'))
    vscode.commands.registerCommand('latex-workshop.surround', () => extension.completer.command.surround())

    vscode.commands.registerCommand('latex-workshop.increment-sectioning', () => extension.commander.shiftSectioningLevel('increment'))
    vscode.commands.registerCommand('latex-workshop.decrement-sectioning', () => extension.commander.shiftSectioningLevel('decrement'))

    vscode.commands.registerCommand('latex-workshop.showCompilationPanel', () => extension.buildInfo.showPanel())
    vscode.commands.registerCommand('latex-workshop.showSnippetPanel', () => extension.snippetPanel.showPanel())

    context.subscriptions.push(vscode.commands.registerCommand('latex-workshop.formattedPaste', () => extension.paster.paste()))

    context.subscriptions.push(vscode.commands.registerCommand('latex-workshop.viewtikzpicture', (document, range) => extension.tikzPictureView.view(document, range)))
    context.subscriptions.push(vscode.languages.registerCodeLensProvider({language: 'latex', scheme: 'file'}, new TikzCodeLense()))

    context.subscriptions.push(vscode.workspace.onDidSaveTextDocument(async (e: vscode.TextDocument) => {
        if (extension.manager.hasTexId(e.languageId)) {
            extension.linter.lintRootFileIfEnabled()

            extension.structureProvider.refresh()
            extension.structureProvider.update()
        }
    }))

    context.subscriptions.push(vscode.workspace.onDidOpenTextDocument((e: vscode.TextDocument) => {
        // This function will be called when a new text is opened, or an inactive editor is reactivated after vscode reload
        if (extension.manager.hasTexId(e.languageId)) {
            obsoleteConfigCheck(extension)
            extension.manager.findRoot()

            extension.structureProvider.refresh()
            extension.structureProvider.update()
        }

        if (e.languageId === 'pdf' && e.uri.scheme !== 'latex-workshop-pdf') {
            vscode.commands.executeCommand('workbench.action.closeActiveEditor').then(() => {
                extension.commander.pdf(e.uri)
            })
        }
    }))

    context.subscriptions.push(vscode.workspace.onDidChangeTextDocument((e: vscode.TextDocumentChangeEvent) => {
        if (extension.manager.hasTexId(e.document.languageId)) {
            extension.linter.lintActiveFileIfEnabledAfterInterval()
            extension.tikzPictureView.onFileChange(e.document, e.contentChanges)
        }
    }, undefined, [new vscode.Disposable(extension.tikzPictureView.cleanupTempFiles)]))

    let isLaTeXActive = false
    context.subscriptions.push(vscode.window.onDidChangeActiveTextEditor((e: vscode.TextEditor) => {
        const configuration = vscode.workspace.getConfiguration('latex-workshop')
        if (vscode.window.visibleTextEditors.filter(editor => extension.manager.hasTexId(editor.document.languageId)).length > 0) {
            extension.logger.status.show()
            vscode.commands.executeCommand('setContext', 'latex-workshop:enabled', true).then(() => {
                const gits = vscode.window.visibleTextEditors.filter(editor => editor.document.uri.scheme === 'git')
                if (configuration.get('view.autoFocus.enabled') && !isLaTeXActive && gits.length === 0) {
                    vscode.commands.executeCommand('workbench.view.extension.latex').then(() => vscode.commands.executeCommand('workbench.action.focusActiveEditorGroup'))
                } else if (gits.length > 0) {
                    vscode.commands.executeCommand('workbench.view.scm').then(() => vscode.commands.executeCommand('workbench.action.focusActiveEditorGroup'))
                }
                isLaTeXActive = true
            })
        } else if (vscode.window.activeTextEditor && vscode.window.activeTextEditor.document.languageId.toLowerCase() === 'log') {
            extension.logger.status.show()
            vscode.commands.executeCommand('setContext', 'latex-workshop:enabled', true)
        } else if (!configuration.get('view.autoFocus.enabled')) {
            extension.logger.status.hide()
            vscode.commands.executeCommand('setContext', 'latex-workshop:enabled', false)
        }

        if (e && extension.manager.hasTexId(e.document.languageId)) {
            if (extension.manager.fileWatcher &&  extension.manager.filesWatched.indexOf(e.document.fileName) < 0) {
                const previousRoot = extension.manager.rootFile
                extension.manager.findRoot().then(rootFile => {
                    if (rootFile === undefined || rootFile === previousRoot) {
                        return
                    }
                    extension.structureProvider.refresh()
                    extension.structureProvider.update()
                })
            }
            extension.linter.lintActiveFileIfEnabled()
        } else {
            isLaTeXActive = false
        }
    }))

    extension.manager.findRoot()

    const formatter = new LatexFormatterProvider(extension)
    vscode.languages.registerDocumentFormattingEditProvider({ scheme: 'file', language: 'latex'}, formatter)
    vscode.languages.registerDocumentFormattingEditProvider({ scheme: 'file', language: 'bibtex'}, formatter)
    vscode.languages.registerDocumentRangeFormattingEditProvider({ scheme: 'file', language: 'latex'}, formatter)
    vscode.languages.registerDocumentRangeFormattingEditProvider({ scheme: 'file', language: 'bibtex'}, formatter)

    context.subscriptions.push(vscode.window.registerTreeDataProvider('latex-commands', new LaTeXCommander(extension)))
    context.subscriptions.push(vscode.window.onDidChangeTextEditorSelection((e: vscode.TextEditorSelectionChangeEvent) => {
        if (! extension.manager.hasTexId(e.textEditor.document.languageId)) {
            return
        }
        extension.structureViewer.showCursorIteme(e)
    }))

    context.subscriptions.push(vscode.languages.registerHoverProvider({ scheme: 'file', language: 'latex'}, new HoverProvider(extension)))
    context.subscriptions.push(vscode.languages.registerDefinitionProvider({ scheme: 'file', language: 'latex'}, new DefinitionProvider(extension)))
    context.subscriptions.push(vscode.languages.registerDocumentSymbolProvider({ scheme: 'file', language: 'latex'}, new DocSymbolProvider(extension)))
    context.subscriptions.push(vscode.languages.registerWorkspaceSymbolProvider(new ProjectSymbolProvider(extension)))
    context.subscriptions.push(vscode.languages.registerCompletionItemProvider({ scheme: 'file', language: 'tex'}, extension.completer, '\\', '{'))
    context.subscriptions.push(vscode.languages.registerCompletionItemProvider({ scheme: 'file', language: 'latex'}, extension.completer, '\\', '{', ',', '(', '['))
    context.subscriptions.push(vscode.languages.registerCompletionItemProvider({ scheme: 'file', language: 'doctex'}, extension.completer, '\\', '{', ',', '(', '['))
    context.subscriptions.push(vscode.languages.registerCodeActionsProvider({ scheme: 'file', language: 'latex'}, extension.codeActions))
    context.subscriptions.push(vscode.languages.registerFoldingRangeProvider({ scheme: 'file', language: 'latex'}, new FoldingProvider(extension)))

    extension.linter.lintRootFileIfEnabled()
    obsoleteConfigCheck(extension)
    conflictExtensionCheck()
    checkDeprecatedFeatures(extension)
    newVersionMessage(context.extensionPath, extension)

    vscode.window.visibleTextEditors.forEach(editor => {
        const e = editor.document
        if (e.languageId === 'pdf' && e.uri.scheme !== 'latex-workshop-pdf') {
            vscode.commands.executeCommand('workbench.action.closeActiveEditor').then(() => {
                extension.commander.pdf(e.uri)
            })
        }
    })
}

export class Extension {
    packageInfo
    extensionRoot: string
    logger: Logger
    buildInfo: BuildInfo
    commander: Commander
    manager: Manager
    builder: Builder
    viewer: Viewer
    server: Server
    locator: Locator
    parser: Parser
    completer: Completer
    linter: Linter
    cleaner: Cleaner
    counter: Counter
    codeActions: CodeActions
    texMagician: TeXMagician
    envPair: EnvPair
    structureProvider: SectionNodeProvider
    structureViewer: StructureTreeView
    paster: Paster
<<<<<<< HEAD
    snippetPanel: SnippetPanel
=======
    tikzPictureView: TikzPictureView
>>>>>>> 50454d36

    constructor() {
        this.extensionRoot = path.resolve(`${__dirname}/../../`)
        this.logger = new Logger(this)
        this.buildInfo = new BuildInfo(this)
        this.commander = new Commander(this)
        this.manager = new Manager(this)
        this.builder = new Builder(this)
        this.viewer = new Viewer(this)
        this.server = new Server(this)
        this.locator = new Locator(this)
        this.parser = new Parser(this)
        this.completer = new Completer(this)
        this.linter = new Linter(this)
        this.cleaner = new Cleaner(this)
        this.counter = new Counter(this)
        this.codeActions = new CodeActions(this)
        this.texMagician = new TeXMagician(this)
        this.envPair = new EnvPair(this)
        this.structureProvider = new SectionNodeProvider(this)
        this.structureViewer = new StructureTreeView(this)
        this.paster = new Paster(this)
<<<<<<< HEAD
        this.snippetPanel = new SnippetPanel(this)
=======
        this.tikzPictureView = new TikzPictureView(this)
>>>>>>> 50454d36

        this.logger.addLogMessage(`LaTeX Workshop initialized.`)
    }
}<|MERGE_RESOLUTION|>--- conflicted
+++ resolved
@@ -28,12 +28,9 @@
 import {LatexFormatterProvider} from './providers/latexformatter'
 import {FoldingProvider} from './providers/folding'
 import { Paster } from './components/paster';
-<<<<<<< HEAD
-import { SnippetPanel } from './components/snippetpanel';
-=======
 import { TikzCodeLense } from './providers/tikzcodelense'
 import { TikzPictureView } from './components/tikzpictureview'
->>>>>>> 50454d36
+import { SnippetPanel } from './components/snippetpanel';
 
 function renameValue(config: string, oldValue: string, newValue: string) {
     const configuration = vscode.workspace.getConfiguration('latex-workshop')
@@ -395,11 +392,8 @@
     structureProvider: SectionNodeProvider
     structureViewer: StructureTreeView
     paster: Paster
-<<<<<<< HEAD
+    tikzPictureView: TikzPictureView
     snippetPanel: SnippetPanel
-=======
-    tikzPictureView: TikzPictureView
->>>>>>> 50454d36
 
     constructor() {
         this.extensionRoot = path.resolve(`${__dirname}/../../`)
@@ -422,12 +416,9 @@
         this.structureProvider = new SectionNodeProvider(this)
         this.structureViewer = new StructureTreeView(this)
         this.paster = new Paster(this)
-<<<<<<< HEAD
+        this.tikzPictureView = new TikzPictureView(this)
         this.snippetPanel = new SnippetPanel(this)
-=======
-        this.tikzPictureView = new TikzPictureView(this)
->>>>>>> 50454d36
-
+      
         this.logger.addLogMessage(`LaTeX Workshop initialized.`)
     }
 }