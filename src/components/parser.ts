--- conflicted
+++ resolved
@@ -159,8 +159,7 @@
     return false
 }
 
-
-<<<<<<< HEAD
+import { getMacroDefs, getEnvDefs } from './parserlib/defs'
 import type * as Ast from '@unified-latex/unified-latex-types'
 // @ts-expect-error This import will originates from 'out/src/' to .cjs in 'src/'
 import * as unifiedLaTeXParse from '../../../src/lib/unified-latex-util-parse.cjs'
@@ -200,12 +199,13 @@
     return unifiedParser
 }
 
-=======
->>>>>>> 607f66cf
 export const parser = {
     parseLatex,
     parseLatexPreamble,
     parseBibtex,
     parseLog,
+    unifiedParse,
+    unifiedArgsParse,
+    resetUnifiedParser,
     dispose
 }