--- conflicted
+++ resolved
@@ -28,33 +28,10 @@
     private readonly finderUtils: FinderUtils
     private readonly rsweaveExt: string[] = ['.rnw', '.Rnw', '.rtex', '.Rtex', '.snw', '.Snw']
     private readonly jlweaveExt: string[] = ['.jnw', '.jtexw']
-<<<<<<< HEAD
+    private readonly pweaveExt: string[] = ['.pnw', '.ptexw']
 
     constructor(extension: Extension) {
         this.extension = extension
-=======
-    private readonly pweaveExt: string[] = ['.pnw', '.ptexw']
-    private readonly weaveExt: string[] = []
-
-    constructor(extension: Extension) {
-        this.extension = extension
-        const configuration = vscode.workspace.getConfiguration('latex-workshop')
-        const usePolling = configuration.get('latex.watch.usePolling') as boolean
-        const interval = configuration.get('latex.watch.interval') as number
-        const delay = configuration.get('latex.watch.delay') as number
-        this.weaveExt = this.pweaveExt.concat(this.jlweaveExt, this.rsweaveExt)
-        this.watcherOptions = {
-            useFsEvents: false,
-            usePolling,
-            interval,
-            binaryInterval: Math.max(interval, 1000),
-            awaitWriteFinish: {stabilityThreshold: delay}
-        }
-        this.fileWatcher = this.createFileWatcher()
-        this.pdfWatcher = new PdfWatcher(extension)
-        this.bibWatcher = new BibWatcher(extension)
-        this.intellisenseWatcher = new IntellisenseWatcher()
->>>>>>> 2598aaab
         this.finderUtils = new FinderUtils(extension)
         this.registerSetEnvVar()
 
